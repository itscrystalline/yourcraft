import math
import sys
import pygame
import pygame.gfxdraw
import classic_component
import classic_entity
import network
import time
import threading
import os

# Initialize Pygame
pygame.init()

# Set up the display
screen_size = pygame.display.get_desktop_sizes()[0]
screen_width = screen_size[0]
screen_height = screen_size[1]
screen = pygame.display.set_mode((screen_width, screen_height),
                                 pygame.SRCALPHA | pygame.HWSURFACE | pygame.DOUBLEBUF | pygame.RESIZABLE, vsync=1)
pygame.display.set_caption("Pygame Initialization Example")

# Set pixel scaling
pixel_scaling = 20

# Clock
clock = pygame.time.Clock()

# Font
font = pygame.font.SysFont("Arial", 20)
message_font = pygame.font.SysFont("Arial", 60)

# Set up colors
WHITE = (255, 255, 255)
BLUE = (0, 0, 255)

# Entities
currentPlayer = classic_entity.Player()
# K_RETURN is [Enter]
currentPlayer.keys = [pygame.K_a, pygame.K_d, pygame.K_e, pygame.K_q, pygame.K_SPACE, pygame.K_RETURN, pygame.K_1, pygame.K_2, pygame.K_3, pygame.K_4, pygame.K_5, pygame.K_6, pygame.K_7, pygame.K_8, pygame.K_9]
position2D = currentPlayer.getComponent("transform2D").getVariable("position")
speed = 5 * pixel_scaling

# Other players
otherPlayers = {}

# Messages' "queue"
messages = []
client_message = ""
MAX_MESSAGES = 50
is_chatting = False
chat_key_pressing = False

# World
World = {}
WorldPosition = classic_component.Position2D()
WorldDelta = classic_component.Velocity2D()

# MousePos
MousePos = pygame.mouse.get_pos()


# Block Types
def load(name):
    file = f"{os.path.dirname(os.path.realpath(__file__))}/resources/{name}"
    return pygame.image.load(file)


def load_resource(name):
    pic = load(name)
    pic = pygame.transform.scale_by(pic, 2).convert_alpha()
    return pic


BlockType = list(
    map(load_resource, ["grassblock.png", "stoneblock.png", "woodblock.png", "leaves.png", "waterblock.png"]))
bg = load("background2.png").convert_alpha()

Non_Solid = [0, 5]

# Set connection
cliNet = network.ServerConnection("127.0.0.1")
cliNet.send(network.ClientHello("test"))

# Synchronize network initialization
INIT_DATA = cliNet.recv()['data']
print(INIT_DATA)

# Initialize Data
currentPlayer.player_id = INIT_DATA['player_id']
position2D.x = INIT_DATA['spawn_x'] * pixel_scaling
position2D.y = INIT_DATA['spawn_y'] * pixel_scaling
WorldPosition.x = -INIT_DATA['spawn_x'] * pixel_scaling
WorldPosition.y = -INIT_DATA['spawn_y'] * pixel_scaling
Worldwidth = INIT_DATA['world_width']
WasJump = False
prev_direction = 0

# Network thread with proper handling of shared resources
network_lock = threading.Lock()

ReadyToUpdate = {}

running = True


def NetworkThread():
    global World, position2D, netThread, running

    while True:
        time.sleep(0.016)  # Sleep for 16ms (for approx. 60FPS)
        receiving = cliNet.recv()
        # print(receiving)

        # Synchronize access to the shared resource
        with network_lock:
            if receiving['t'] == network.KICK:
                print("kicked because", receiving['data']['msg'])
                running = False
                return
            elif receiving['t'] == network.HEARTBEAT_SERVER:
                cliNet.send(network.ClientHeartbeat())
            elif receiving['t'] == network.CHUNK_UPDATE:
                updated_chunk = receiving['data']['chunk']
                # Update the world data with the new chunk
                chunk_coord = (updated_chunk['chunk_x'], updated_chunk['chunk_y'])
                World[chunk_coord] = {}
                for i in range(0, updated_chunk['blocks'].__len__()):
                    World[chunk_coord][(i % 16, i // 16)] = updated_chunk['blocks'][
                        updated_chunk['blocks'].__len__() - 1 - i]
            elif receiving['t'] == network.PLAYER_UPDATE_POS:
                receivedPlayerID = receiving['data']['player_id']
                if receivedPlayerID == currentPlayer.player_id:
                    if network.PLAYER_UPDATE_POS not in ReadyToUpdate:
                        ReadyToUpdate[network.PLAYER_UPDATE_POS] = {}
                    ReadyToUpdate[network.PLAYER_UPDATE_POS][receivedPlayerID] = receiving['data']
                elif otherPlayers.get(receivedPlayerID) is not None:
                    otherPlayers[receivedPlayerID] = receiving['data']
                    del otherPlayers[receivedPlayerID]['player_id']
            elif receiving['t'] == network.PLAYER_ENTER_LOAD:
                otherPlayers[receiving['data']['player_id']] = receiving['data']
                del otherPlayers[receiving['data']['player_id']]['player_id']
            elif receiving['t'] == network.PLAYER_LEAVE_LOAD:
                try:
                    otherPlayers[receiving['data']['player_id']].clear()
                    del otherPlayers[receiving['data']['player_id']]
                except KeyError:
                    pass
            elif receiving['t'] == network.UPDATE_BLOCK:
                if (UpdateChunk := World.get((int(receiving['data']['x'] // 16),
                                              int(receiving['data']['y'] // 16)))) is not None:
                    UpdateChunk[(15 - int(receiving['data']['x'] % 16),
                                 15 - int(receiving['data']['y'] % 16))] = \
                        receiving['data']['block']
            elif receiving['t'] == network.BATCH_UPDATE_BLOCK:
                for x, y in receiving['data']['batch']:
                    if (UpdateChunk := World.get((int(x // 16),
                                              int(y // 16)))) is not None:
                        UpdateChunk[(15 - int(x % 16),
                                     15 - int(y % 16))] = receiving['data']['block']
            elif receiving['t'] == network.UPDATE_INVENTORY:
                print(receiving['data'])


# Draw world
def draw_world(chunkCoord):
    dChunkX = math.ceil(screen_width / 32 / pixel_scaling)
    dChunkY = math.ceil(screen_height / 32 / pixel_scaling)

    # Unload Chunk
    checkUnloadChunks = list(World.keys())
    for checkUnloadChunk in checkUnloadChunks:
        if not (chunkCoord[0] - dChunkX <= checkUnloadChunk[0] <= chunkCoord[0] + dChunkX + 1):
            cliNet.send(network.ClientUnloadChunk(checkUnloadChunk[0], checkUnloadChunk[1]))
            World[checkUnloadChunk].clear()
            del World[checkUnloadChunk]
            continue
        if not (chunkCoord[1] - dChunkY <= checkUnloadChunk[1] <= chunkCoord[1] + dChunkY + 1):
            cliNet.send(network.ClientUnloadChunk(checkUnloadChunk[0], checkUnloadChunk[1]))
            World[checkUnloadChunk].clear()
            del World[checkUnloadChunk]
            continue

    # Draw Chunk
    for loadChunkX in range(chunkCoord[0] - dChunkX, chunkCoord[0] + dChunkX + 1):
        for loadChunkY in range(chunkCoord[1] - dChunkY, chunkCoord[1] + dChunkY + 1):
            loadChunk = (loadChunkX, loadChunkY)
            if loadChunk in World:
                for blockPos, blockType in World[loadChunk].items():
                    blockScreenPos = (
                        loadChunk[0] * 16 * pixel_scaling - blockPos[
                            0] * pixel_scaling + WorldPosition.x + 14.5 * pixel_scaling + screen_width / 2,
                        -loadChunk[1] * 16 * pixel_scaling + blockPos[
                            1] * pixel_scaling - WorldPosition.y - 15 * pixel_scaling + screen_height / 2
                    )
                    if blockType > 0:
                        screen.blit(BlockType[blockType - 1], (blockScreenPos[0], blockScreenPos[1]))

            else:
                if (loadChunkX < 0) or (loadChunkY < 0):
                    continue
                World[loadChunk] = {}
                cliNet.send(network.ClientRequestChunk(loadChunk[0], loadChunk[1]))


# Draw other players
def draw_other_players():
    for eachPlayer in otherPlayers.values():
        pygame.draw.rect(screen, WHITE, (
            eachPlayer['pos_x'] * pixel_scaling - position2D.x + screen_width / 2 - pixel_scaling / 2,
            position2D.y - eachPlayer['pos_y'] * pixel_scaling + screen_height / 2 - pixel_scaling, pixel_scaling,
            2 * pixel_scaling))


# Sync Server
def sync_data():
    global ReadyToUpdate
    for protocolType, protocolValue in ReadyToUpdate.items():
        match protocolType:
            case network.PLAYER_UPDATE_POS:
                for updatePlayerID, rawPosition in protocolValue.items():
                    if currentPlayer.player_id == updatePlayerID and rawPosition.__len__() != 0:
                        newX = rawPosition['pos_x'] * pixel_scaling
                        position2D.x = newX
                        WorldPosition.x = -position2D.x
                        newY = rawPosition['pos_y'] * pixel_scaling
                        position2D.y = newY
                        WorldPosition.y = -position2D.y

                protocolValue.clear()


# Get block
def get_block(x, y) -> int:
    try:
        if x < 0 or y < 0:
            return -1
        return World[(int(x // (16 * pixel_scaling)), int(y // (16 * pixel_scaling)))] \
            [(15 - int(x % (16 * pixel_scaling) // pixel_scaling), 15 - int(y % (16 * pixel_scaling) // pixel_scaling))]
    except:
        return -1


# Define placement range
def place_in_range(x, y, d) -> bool:
    if (d[0] ** 2 + d[1] ** 2) <= 64 or (d[0] ** 2 + (d[1] - 1) ** 2) <= 64:
        # if (UpdateChunk := World.get((int(x // 16), int(y // 16)))) is not None:
            # UpdateChunk[(15 - int(x % 16), 15 - int(y % 16))] = -2
        cliNet.send(network.ClientPlaceBlock(x, y))
        return True
    return False


# Define break range
def break_in_range(x, y, d) -> bool:
    if (d[0] ** 2 + d[1] ** 2) <= 64 or (d[0] ** 2 + (d[1] - 1) ** 2) <= 64:
        cliNet.send(network.ClientBreakBlock(x, y))
        return True
    return False


# Game loop
def main():
<<<<<<< HEAD
    global running, screen_size, screen_width, screen_height, WasJump, prev_direction, MousePos
    
=======
    global running, screen_size, screen_width, screen_height, WasJump, prev_direction, MousePos, is_chatting, chat_key_pressing, client_message
>>>>>>> b5e5d3c1
    while running:
        dt = clock.tick(50) / 1000  # Calculate time per frame
        MousePos = pygame.mouse.get_pos()
        for event in pygame.event.get():
            if event.type == pygame.QUIT:
                cliNet.send(network.ClientGoodbye())
                pygame.quit()
                running = False
            elif event.type == pygame.VIDEORESIZE:
                screen_size = screen.get_size()
                screen_width = screen_size[0]
                screen_height = screen_size[1]
            elif event.type == pygame.KEYDOWN:
                if is_chatting:
                    if event.key == pygame.K_BACKSPACE and client_message.__len__() > 0:
                        client_message = client_message[:-1]
                    elif event.key == pygame.K_RETURN:
                        continue
                    else:
                        client_message += event.unicode
                elif event.key in currentPlayer.keys[6:15]:
                    cliNet.send(network.ClientChangeSlot(event.key-49))

        # Update from server :)
        sync_data()

        # Update movement / controls
        movement_update = False
        WorldDelta.setVariable(vx=0, vy=0)
        keys = pygame.key.get_pressed()

        chunkCoord = (int(position2D.x // (16 * pixel_scaling)), int(position2D.y // (16 * pixel_scaling)))

        need_update_pos = False
        speed_update = 0
        if not is_chatting:
            if keys[currentPlayer.keys[0]] and (get_block(position2D.x-1, position2D.y) in Non_Solid) and (get_block(position2D.x-1, position2D.y+20) in Non_Solid):  # Move left
                position2D.x -= speed * dt
                WorldDelta.vx -= speed * dt
                movement_update = True
                if prev_direction != -1:
                    need_update_pos = True
                    speed_update = -speed * dt
                    prev_direction = -1
            elif keys[currentPlayer.keys[1]] and (get_block(position2D.x+1, position2D.y) in Non_Solid) and (get_block(position2D.x+1, position2D.y+20) in Non_Solid):  # Move right
                position2D.x += speed * dt
                WorldDelta.vx += speed * dt
                movement_update = True
                if prev_direction != 1:
                    need_update_pos = True
                    speed_update = speed * dt
                    prev_direction = 1
            else:
                if prev_direction != 0:
                    movement_update = True
                    need_update_pos = True
                    speed_update = 0
                    prev_direction = 0

            if keys[currentPlayer.keys[2]]:  # Place block
                NormalX = int((position2D.x - screen_width / 2 + MousePos[0] + pixel_scaling / 2) // pixel_scaling)
                NormalY = int((position2D.y + screen_height / 2 - MousePos[1] + pixel_scaling) // pixel_scaling)
                # print(NormalX, NormalY)
                if NormalX >= 0 and NormalY >= 0:
                    dScreenMouse = ((MousePos[0] - screen_width / 2) / pixel_scaling,
                                    (MousePos[1] - screen_height / 2) / pixel_scaling)
                    place_in_range(NormalX, NormalY, dScreenMouse)

            if keys[currentPlayer.keys[3]]:  # Remove block
                NormalX = int((position2D.x - screen_width / 2 + MousePos[0] + pixel_scaling / 2) // pixel_scaling)
                NormalY = int((position2D.y + screen_height / 2 - MousePos[1] + pixel_scaling) // pixel_scaling)
                # print(NormalX, NormalY)
                if NormalX >= 0 and NormalY >= 0:
                    dScreenMouse = ((MousePos[0] - screen_width / 2) / pixel_scaling,
                                    (MousePos[1] - screen_height / 2) / pixel_scaling)
                    break_in_range(NormalX, NormalY, dScreenMouse)

            if keys[currentPlayer.keys[4]]:  # Jump
                if not WasJump:
                    cliNet.send(network.ClientPlayerJump())
                    WasJump = True
            else:
                WasJump = False

        # Enable chatting
        if keys[currentPlayer.keys[5]] and is_chatting and not chat_key_pressing:
            chat_key_pressing = True
            is_chatting = False
            if client_message != "":
                cliNet.send(network.ClientSendMessage(client_message))
                client_message = ""
        elif keys[currentPlayer.keys[5]] and not is_chatting and not chat_key_pressing:
            is_chatting = True
            chat_key_pressing = True
        elif not keys[currentPlayer.keys[5]] and chat_key_pressing:
            chat_key_pressing = False

        # # Debug chunk
        # if keys[pygame.K_EQUALS]:
        #     cliNet.send(network.ClientPlayerXVelocity(0))
        # if keys[pygame.K_w]:  # Move up
        #     position2D.y += speed * dt
        #     WorldDelta.vy += speed * dt
        #     movement_update = True
        # if keys[pygame.K_s]:  # Move down
        #     position2D.y -= speed * dt
        #     WorldDelta.vy -= speed * dt
        #     movement_update = True

        # Move world
        if movement_update:
            WorldPosition.x -= WorldDelta.vx
            WorldPosition.y -= WorldDelta.vy
            if need_update_pos:
                print("sending velocity")
                cliNet.send(network.ClientPlayerXVelocity(speed_update / pixel_scaling))
        Worldwidth_percent = (position2D.x/pixel_scaling)/Worldwidth
        movable_width = 7680-screen_width
        X_value = Worldwidth_percent*movable_width
        # Draw background
        screen.blit(bg, (-X_value,0))

        # Draw world (visible chunks)
        draw_world(chunkCoord)

        # Draw other players
        draw_other_players()

        # Draw player
        pygame.draw.rect(screen, WHITE, (
            screen_width / 2 - pixel_scaling / 2, screen_height / 2 - pixel_scaling, pixel_scaling, 2 * pixel_scaling))

        # Draw player's name
        name = font.render("test", 1, WHITE)
        name_rect = name.get_rect()

        screen.blit(name, (
            screen_width / 2 - name_rect.center[0], screen_height / 2 - 2 * pixel_scaling - name_rect.center[1]))

        if is_chatting:
            # Draw client chat
            pygame.gfxdraw.box(screen, (0, screen_height * 4 / 5, screen_width, screen_height / 10), (0, 0, 0, 64))
            screen.blit(message_font.render(client_message, 1, WHITE), (0, screen_height * 4 / 5))

        # Debug FPS and Position
        screen.blit(font.render(f"{clock.get_fps():.2f} FPS", 1, WHITE), (0, 0))
        screen.blit(font.render(f"{position2D}", 1, WHITE), (400, 0))

        # Update the display
        pygame.display.update()


# Quit Pygame
if __name__ == '__main__':
    netThread = threading.Thread(target=NetworkThread, daemon=True)
    netThread.start()
    main()

pygame.quit()
sys.exit()<|MERGE_RESOLUTION|>--- conflicted
+++ resolved
@@ -261,12 +261,7 @@
 
 # Game loop
 def main():
-<<<<<<< HEAD
-    global running, screen_size, screen_width, screen_height, WasJump, prev_direction, MousePos
-    
-=======
     global running, screen_size, screen_width, screen_height, WasJump, prev_direction, MousePos, is_chatting, chat_key_pressing, client_message
->>>>>>> b5e5d3c1
     while running:
         dt = clock.tick(50) / 1000  # Calculate time per frame
         MousePos = pygame.mouse.get_pos()
